--- conflicted
+++ resolved
@@ -37,27 +37,6 @@
     "http-status-codes": "^2.2.0",
     "ioredis": "^5.7.0",
     "jsonwebtoken": "^9.0.2",
-<<<<<<< HEAD
-    "mongoose": "^8.1.3",
-    "morgan": "^1.10.0",
-    "multer": "^1.4.5-lts.1",
-    "rate-limit-redis": "^4.2.2",
-    "winston": "^3.11.0",
-    "xss-clean": "^0.1.1"
-  },
-  "devDependencies": {
-    "@types/jest": "^30.0.0",
-    "@types/supertest": "^6.0.3",
-    "cross-env": "^10.0.0",
-    "eslint": "^8.56.0",
-    "eslint-config-prettier": "^9.1.0",
-    "eslint-plugin-prettier": "^5.1.3",
-    "jest": "^29.7.0",
-    "mongodb-memory-server": "^10.2.1",
-    "nodemon": "^3.0.3",
-    "prettier": "^3.1.1",
-    "supertest": "^6.3.4"
-=======
     "mongodb": "^6.3.0",
     "mongoose": "^8.18.1",
     "multer": "^2.0.2",
@@ -71,6 +50,5 @@
     "mongodb-memory-server": "^10.2.1",
     "nodemon": "^3.1.10",
     "supertest": "^7.1.4"
->>>>>>> 0bcc7e06
   }
 }