--- conflicted
+++ resolved
@@ -25,11 +25,7 @@
   "dependencies": {
     "axios": "^1.12.2",
     "bcryptjs": "^2.4.3",
-<<<<<<< HEAD
-    "compression": "^1.7.4",
-=======
     "config": "^4.1.1",
->>>>>>> 4076b031
     "cors": "^2.8.5",
     "dotenv": "^16.4.1",
     "expo-server-sdk": "^4.0.0",
